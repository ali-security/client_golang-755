--- conflicted
+++ resolved
@@ -80,9 +80,6 @@
 	}
 }
 
-<<<<<<< HEAD
-func TestWithBaseMetricsOnly(t *testing.T) {
-=======
 func TestWithGoCollectorDefault(t *testing.T) {
 	reg := prometheus.NewRegistry()
 	reg.MustRegister(NewGoCollector())
@@ -102,11 +99,9 @@
 }
 
 func TestWithGoCollectorMemStatsMetricsDisabled(t *testing.T) {
->>>>>>> 46f77a97
 	reg := prometheus.NewRegistry()
 	reg.MustRegister(NewGoCollector(
 		WithGoCollectorMemStatsMetricsDisabled(),
-		WithGoCollectorRuntimeEnvVarsMetricsDisabled(),
 	))
 	result, err := reg.Gather()
 	if err != nil {
@@ -165,7 +160,6 @@
 			reg.MustRegister(NewGoCollector(
 				WithGoCollectorMemStatsMetricsDisabled(),
 				WithGoCollectorRuntimeMetrics(test.rules...),
-				WithGoCollectorRuntimeEnvVarsMetricsDisabled(),
 			))
 			result, err := reg.Gather()
 			if err != nil {
@@ -220,7 +214,6 @@
 			reg.MustRegister(NewGoCollector(
 				WithGoCollectorMemStatsMetricsDisabled(),
 				WithoutGoCollectorRuntimeMetrics(test.matchers...),
-				WithGoCollectorRuntimeEnvVarsMetricsDisabled(),
 			))
 			result, err := reg.Gather()
 			if err != nil {
@@ -264,7 +257,6 @@
 				},
 			),
 			WithoutGoCollectorRuntimeMetrics(regexp.MustCompile("^/gc/.*")),
-			WithGoCollectorRuntimeEnvVarsMetricsDisabled(),
 		))
 
 	http.Handle("/metrics", promhttp.HandlerFor(reg, promhttp.HandlerOpts{}))
